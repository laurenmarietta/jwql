"""Various utility functions for the ``jwql`` project.

Authors
-------

    - Matthew Bourque
    - Lauren Chambers

Use
---

    This module can be imported as such:

    >>> import utils
    settings = get_config()

References
----------

    Filename parser modified from Joe Hunkeler:
    https://gist.github.com/jhunkeler/f08783ca2da7bfd1f8e9ee1d207da5ff

    Various documentation related to JWST filename conventions:
    - https://jwst-docs.stsci.edu/display/JDAT/File+Naming+Conventions+and+Data+Products
    - https://innerspace.stsci.edu/pages/viewpage.action?pageId=94092600
    - https://innerspace.stsci.edu/pages/viewpage.action?spaceKey=SCSB&title=JWST+Science+Data+Products
    - https://jwst-docs.stsci.edu/display/JDAT/Understanding+Associations?q=association%20candidate
    - https://jwst-pipeline.readthedocs.io/en/stable/jwst/introduction.html#pipeline-step-suffix-definitions
    - JWST TR JWST-STScI-004800, SM-12
 """

import datetime
import getpass
import json
import os
import re
import shutil

import jsonschema

from jwql.utils import permissions
from jwql.utils.constants import FILE_SUFFIX_TYPES, JWST_INSTRUMENT_NAMES_SHORTHAND

__location__ = os.path.realpath(os.path.join(os.getcwd(), os.path.dirname(__file__)))


def copy_files(files, out_dir):
    """Copy a given file to a given directory. Only try to copy the file
    if it is not already present in the output directory.

    Parameters
    ----------
    files : list
        List of files to be copied

    out_dir : str
        Destination directory

    Returns
    -------
    success : list
        Files successfully copied (or that already existed in out_dir)

    failed : list
        Files that were not copied
    """

    # Copy files if they do not already exist
    success = []
    failed = []
    for input_file in files:
        input_new_path = os.path.join(out_dir, os.path.basename(input_file))
        if os.path.isfile(input_new_path):
            success.append(input_new_path)
        else:
            try:
                shutil.copy2(input_file, out_dir)
                success.append(input_new_path)
                permissions.set_permissions(input_new_path)
            except:
                failed.append(input_file)
    return success, failed


def download_mast_data(query_results, output_dir):
    """Example function for downloading MAST query results. From MAST
    website (``https://mast.stsci.edu/api/v0/pyex.html``)

    Parameters
    ----------
    query_results : list
        List of dictionaries returned by a MAST query.

    output_dir : str
        Directory into which the files will be downlaoded
    """

    # Set up the https connection
    server = 'mast.stsci.edu'
    conn = httplib.HTTPSConnection(server)

    # Dowload the products
    print('Number of query results: {}'.format(len(query_results)))

    for i in range(len(query_results)):

        # Make full output file path
        output_file = os.path.join(output_dir, query_results[i]['filename'])

        print('Output file is {}'.format(output_file))

        # Download the data
        uri = query_results[i]['dataURI']

        print('uri is {}'.format(uri))

        conn.request("GET", "/api/v0/download/file?uri=" + uri)
        resp = conn.getresponse()
        file_content = resp.read()

        # Save to file
        with open(output_file, 'wb') as file_obj:
            file_obj.write(file_content)

        # Check for file
        if not os.path.isfile(output_file):
            print("ERROR: {} failed to download.".format(output_file))
        else:
            statinfo = os.stat(output_file)
            if statinfo.st_size > 0:
                print("DOWNLOAD COMPLETE: ", output_file)
            else:
                print("ERROR: {} file is empty.".format(output_file))
    conn.close()


def ensure_dir_exists(fullpath):
    """Creates dirs from ``fullpath`` if they do not already exist."""
    if not os.path.exists(fullpath):
        os.makedirs(fullpath)
        permissions.set_permissions(fullpath)


def filename_parser(filename):
    """Return a dictionary that contains the properties of a given
    JWST file (e.g. program ID, visit number, detector, etc.).

    Parameters
    ----------
    filename : str
        Path or name of JWST file to parse

    Returns
    -------
    filename_dict : dict
        Collection of file properties

    Raises
    ------
    ValueError
        When the provided file does not follow naming conventions
    """

    filename = os.path.basename(filename)
    file_root_name = (len(filename.split('.')) < 2)

    # Stage 1 and 2 filenames
    # e.g. "jw80500012009_01101_00012_nrcalong_uncal.fits"
    stage_1_and_2 = \
        r"jw" \
        r"(?P<program_id>\d{5})"\
        r"(?P<observation>\d{3})"\
        r"(?P<visit>\d{3})"\
        r"_(?P<visit_group>\d{2})"\
        r"(?P<parallel_seq_id>\d{1})"\
        r"(?P<activity>\w{2})"\
        r"_(?P<exposure_id>\d+)"\
        r"_(?P<detector>((?!_)[\w])+)"

    # Stage 2c outlier detection filenames
    # e.g. "jw94015002002_02108_00001_mirimage_o002_crf.fits"
    stage_2c = \
        r"jw" \
        r"(?P<program_id>\d{5})" \
        r"(?P<observation>\d{3})" \
        r"(?P<visit>\d{3})" \
        r"_(?P<visit_group>\d{2})" \
        r"(?P<parallel_seq_id>\d{1})" \
        r"(?P<activity>\w{2})" \
        r"_(?P<exposure_id>\d+)" \
        r"_(?P<detector>((?!_)[\w])+)"\
        r"_(?P<ac_id>(o\d{3}|(c|a|r)\d{4}))"

    # Stage 3 filenames with target ID
    # e.g. "jw80600-o009_t001_miri_f1130w_i2d.fits"
    stage_3_target_id = \
        r"jw" \
        r"(?P<program_id>\d{5})"\
        r"-(?P<ac_id>(o\d{3}|(c|a|r)\d{4}))"\
        r"_(?P<target_id>(t)\d{3})"\
        r"_(?P<instrument>(nircam|niriss|nirspec|miri|fgs))"\
        r"_(?P<optical_elements>((?!_)[\w-])+)"

    # Stage 3 filenames with source ID
    # e.g. "jw80600-o009_s00001_miri_f1130w_i2d.fits"
    stage_3_source_id = \
        r"jw" \
        r"(?P<program_id>\d{5})"\
        r"-(?P<ac_id>(o\d{3}|(c|a|r)\d{4}))"\
        r"_(?P<source_id>(s)\d{5})"\
        r"_(?P<instrument>(nircam|niriss|nirspec|miri|fgs))"\
        r"_(?P<optical_elements>((?!_)[\w-])+)"

    # Stage 3 filenames with target ID and epoch
    # e.g. "jw80600-o009_t001-epoch1_miri_f1130w_i2d.fits"
    stage_3_target_id_epoch = \
        r"jw" \
        r"(?P<program_id>\d{5})"\
        r"-(?P<ac_id>(o\d{3}|(c|a|r)\d{4}))"\
        r"_(?P<target_id>(t)\d{3})"\
        r"-epoch(?P<epoch>\d{1})"\
        r"_(?P<instrument>(nircam|niriss|nirspec|miri|fgs))"\
        r"_(?P<optical_elements>((?!_)[\w-])+)"

    # Stage 3 filenames with source ID and epoch
    # e.g. "jw80600-o009_s00001-epoch1_miri_f1130w_i2d.fits"
    stage_3_source_id_epoch = \
        r"jw" \
        r"(?P<program_id>\d{5})"\
        r"-(?P<ac_id>(o\d{3}|(c|a|r)\d{4}))"\
        r"_(?P<source_id>(s)\d{5})"\
        r"-epoch(?P<epoch>\d{1})"\
        r"_(?P<instrument>(nircam|niriss|nirspec|miri|fgs))"\
        r"_(?P<optical_elements>((?!_)[\w-])+)"

    # Time series filenames
    # e.g. "jw00733003001_02101_00002-seg001_nrs1_rate.fits"
    time_series = \
        r"jw" \
        r"(?P<program_id>\d{5})"\
        r"(?P<observation>\d{3})"\
        r"(?P<visit>\d{3})"\
        r"_(?P<visit_group>\d{2})"\
        r"(?P<parallel_seq_id>\d{1})"\
        r"(?P<activity>\w{2})"\
        r"_(?P<exposure_id>\d+)"\
        r"-seg(?P<segment>\d{3})"\
        r"_(?P<detector>\w+)"

    # Guider filenames
    # e.g. "jw00729011001_gs-id_1_image_cal.fits" or
    # "jw00799003001_gs-acq1_2019154181705_stream.fits"
    guider = \
        r"jw" \
        r"(?P<program_id>\d{5})" \
        r"(?P<observation>\d{3})" \
        r"(?P<visit>\d{3})" \
        r"_gs-(?P<guider_mode>(id|acq1|acq2|track|fg))" \
        r"_((?P<date_time>\d{13})|(?P<guide_star_attempt_id>\d{1}))"

    # Build list of filename types
    filename_types = [
        stage_1_and_2,
        stage_2c,
        stage_3_target_id,
        stage_3_source_id,
        stage_3_target_id_epoch,
        stage_3_source_id_epoch,
        time_series,
        guider]

    filename_type_names = [
        'stage_1_and_2',
        'stage_2c',
        'stage_3_target_id',
        'stage_3_source_id',
        'stage_3_target_id_epoch',
        'stage_3_source_id_epoch',
        'time_series',
        'guider'
    ]

    # Try to parse the filename
    for filename_type, filename_type_name in zip(filename_types, filename_type_names):

        # If full filename, try using suffix
        if not file_root_name:
            filename_type += r"_(?P<suffix>{}).*".format('|'.join(FILE_SUFFIX_TYPES))
        # If not, make sure the provided regex matches the entire filename root
        else:
            filename_type += r"$"

        elements = re.compile(filename_type)
        jwst_file = elements.match(filename)

        # Stop when you find a format that matches
        if jwst_file is not None:
            name_match = filename_type_name
            break

    try:
        # Convert the regex match to a dictionary
        filename_dict = jwst_file.groupdict()

        # Add the filename type to that dict
        filename_dict['filename_type'] = name_match

        # Also, add the instrument if not already there
        if 'instrument' not in filename_dict.keys():
            if name_match == 'guider':
                filename_dict['instrument'] = 'fgs'
            elif 'detector' in filename_dict.keys():
                filename_dict['instrument'] = JWST_INSTRUMENT_NAMES_SHORTHAND[
                    filename_dict['detector'][:3]
                ]

    # Raise error if unable to parse the filename
    except AttributeError:
        jdox_url = 'https://jwst-docs.stsci.edu/display/JDAT/' \
                   'File+Naming+Conventions+and+Data+Products'
        raise ValueError(
            'Provided file {} does not follow JWST naming conventions.  '
            'See {} for further information.'.format(filename, jdox_url)
        )

    return filename_dict


def filesystem_path(filename):
    """Return the full path to a given file in the filesystem

    Parameters
    ----------
    filename : str
        File to locate (e.g. ``jw86600006001_02101_00008_guider1_cal.fits``)

    Returns
    -------
    full_path : str
        Full path to the given file, including filename
    """

    filesystem_base = get_config()["filesystem"]

    # Subdirectory name is based on the proposal ID
    subdir = 'jw{}'.format(filename_parser(filename)['program_id'])
    full_path = os.path.join(filesystem_base, subdir, filename)

    # Check to see if the file exists
    if os.path.isfile(full_path):
        return full_path
    else:
        raise FileNotFoundError(
            '{} is not in the predicted location: {}'.format(filename, full_path)
        )


def get_base_url():
    """Return the beginning part of the URL to the ``jwql`` web app
    based on which user is running the software.

    If the admin account is running the code, the ``base_url`` is
    assumed to be the production URL.  If not, the ``base_url`` is
    assumed to be local.

    Returns
    -------
    base_url : str
        The beginning part of the URL to the ``jwql`` web app
    """

    username = getpass.getuser()
    if username == get_config()['admin_account']:
        base_url = 'https://dljwql.stsci.edu'
    else:
        base_url = 'http://127.0.0.1:8000'

    return base_url


def get_config():
    """Return a dictionary that holds the contents of the ``jwql``
    config file.

    Returns
    -------
    settings : dict
        A dictionary that holds the contents of the config file.
    """
    config_file_location = os.path.join(__location__, 'config.json')

    # Make sure the file exists
    if not os.path.isfile(config_file_location):
        raise FileNotFoundError('The JWQL package requires a configuration file (config.json) '
                                'to be placed within the jwql/utils directory. '
                                'This file is missing. Please read the relevant wiki page '
                                '(https://github.com/spacetelescope/jwql/wiki/'
                                'Config-file) for more information.')

    with open(config_file_location, 'r') as config_file_object:
        try:
            # Load it with JSON
            settings = json.load(config_file_object)
        except json.JSONDecodeError as e:
            # Raise a more helpful error if there is a formatting problem
            raise ValueError('Incorrectly formatted config.json file. '
                             'Please fix JSON formatting: {}'.format(e))

    # Ensure the file has all the needed entries with expected data types
    _validate_config(settings)

<<<<<<< HEAD
    return settings
=======
    return settings


def check_config_for_key(key):
    """Check that the config.json file contains the specified key
    and that the entry is not empty

    Parameters
    -------
    key : str
        The configuration file key to verify
    """
    try:
        get_config()[key]
    except KeyError:
        raise KeyError(
            'The key `{}` is not present in config.json. Please add it.'.format(key)
            + ' See the relevant wiki page (https://github.com/spacetelescope/'
            'jwql/wiki/Config-file) for more information.'
        )

    if get_config()[key] == "":
        raise ValueError(
            'Please complete the `{}` field in your config.json. '.format(key)
            + ' See the relevant wiki page (https://github.com/spacetelescope/'
            'jwql/wiki/Config-file) for more information.'
        )


def _validate_config(config_file_dict):
    """Check that the config.json file contains all the needed entries with
    expected data types

    Parameters
    ----------
    config_file_dict : dict
        The configuration JSON file loaded as a dictionary

    Notes
    -----
    See here for more information on JSON schemas:
        https://json-schema.org/learn/getting-started-step-by-step.html
    """
    # Define the schema for config.json
    schema = {
        "type": "object",  # Must be a JSON object
        "properties": {  # List all the possible entries and their types
            "connection_string": {"type": "string"},
            "database": {
                "type": "object",
                "properties": {
                    "engine": {"type": "string"},
                    "name": {"type": "string"},
                    "user": {"type": "string"},
                    "password": {"type": "string"},
                    "host": {"type": "string"},
                    "port": {"type": "string"}
                    },
                    "required": ['engine', 'name', 'user', 'password', 'host', 'port']
                 },
            "filesystem": {"type": "string"},
            "preview_image_filesystem": {"type": "string"},
            "thumbnail_filesystem": {"type": "string"},
            "outputs": {"type": "string"},
            "jwql_dir": {"type": "string"},
            "admin_account": {"type": "string"},
            "log_dir": {"type": "string"},
            "test_dir": {"type": "string"},
            "test_data": {"type": "string"},
            "setup_file": {"type": "string"},
            "auth_mast": {"type": "string"},
            "client_id": {"type": "string"},
            "client_secret": {"type": "string"},
            "mast_token": {"type": "string"},
        },
        # List which entries are needed (all of them)
        "required": ["connection_string", "database", "filesystem",
                     "preview_image_filesystem", "thumbnail_filesystem",
                     "outputs", "jwql_dir", "admin_account", "log_dir",
                     "test_dir", "test_data", "setup_file", "auth_mast",
                     "client_id", "client_secret", "mast_token"]
    }

    # Test that the provided config file dict matches the schema
    try:
        jsonschema.validate(instance=config_file_dict, schema=schema)
    except jsonschema.ValidationError as e:
        raise jsonschema.ValidationError(
            'Provided config.json does not match the ' + \
            'required JSON schema: {}'.format(e.message)
        )


def initialize_instrument_monitor(module):
    """Configures a log file for the instrument monitor run and
    captures the start time of the monitor

    Parameters
    ----------
    module : str
        The module name (e.g. ``dark_monitor``)

    Returns
    -------
    start_time : datetime object
        The start time of the monitor
    log_file : str
        The path to where the log file is stored
    """

    from jwql.utils.logging_functions import configure_logging

    start_time = datetime.datetime.now()
    log_file = configure_logging(module)

    return start_time, log_file


def update_monitor_table(module, start_time, log_file):
    """Update the ``monitor`` database table with information about
    the instrument monitor run

    Parameters
    ----------
    module : str
        The module name (e.g. ``dark_monitor``)
    start_time : datetime object
        The start time of the monitor
    log_file : str
        The path to where the log file is stored
    """

    from jwql.database.database_interface import Monitor

    new_entry = {}
    new_entry['monitor_name'] = module
    new_entry['start_time'] = start_time
    new_entry['end_time'] = datetime.datetime.now()
    new_entry['log_file'] = os.path.basename(log_file)

    Monitor.__table__.insert().execute(new_entry)
>>>>>>> 697227d2
<|MERGE_RESOLUTION|>--- conflicted
+++ resolved
@@ -409,9 +409,6 @@
     # Ensure the file has all the needed entries with expected data types
     _validate_config(settings)
 
-<<<<<<< HEAD
-    return settings
-=======
     return settings
 
 
@@ -552,5 +549,4 @@
     new_entry['end_time'] = datetime.datetime.now()
     new_entry['log_file'] = os.path.basename(log_file)
 
-    Monitor.__table__.insert().execute(new_entry)
->>>>>>> 697227d2
+    Monitor.__table__.insert().execute(new_entry)