name: jwql
channels:
- http://ssb.stsci.edu/astroconda-dev
- defaults
dependencies:
- asdf>=2.3.0
- astropy
- astroquery=0.3.9
- bokeh=1.0.4
- django=2.1.5
- ipython=7.2.0
- jinja2=2.10
- jwst
- matplotlib=3.0.2
- numpy=1.14.0
- numpydoc=0.8.0
- pandas=0.24.0
- postgresql=9.6.6
- psycopg2=2.7.5
- python=3.6.4
- python-dateutil=2.7.5
- pytest=4.1.1
- pytest-cov=2.6.1
- pytest-html=1.19.0
- sphinx=1.8.1
- sphinx_rtd_theme=0.1.9
- sqlalchemy=1.2.0
- stsci_rtd_theme=0.0.2
- pip:
<<<<<<< HEAD
  - authlib==0.10
  - sphinx-automodapi==0.8
=======
  - sphinx-automodapi==0.10
>>>>>>> 8e0e4a3f
<|MERGE_RESOLUTION|>--- conflicted
+++ resolved
@@ -27,9 +27,5 @@
 - sqlalchemy=1.2.0
 - stsci_rtd_theme=0.0.2
 - pip:
-<<<<<<< HEAD
   - authlib==0.10
-  - sphinx-automodapi==0.8
-=======
-  - sphinx-automodapi==0.10
->>>>>>> 8e0e4a3f
+  - sphinx-automodapi==0.10