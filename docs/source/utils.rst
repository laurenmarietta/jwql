*****
utils
*****

<<<<<<< HEAD
.. automodule:: jwql.utils.engineering_database
    :members:
    :undoc-members:

=======
logging_functions.py
--------------------
>>>>>>> d8d06f8a
.. automodule:: jwql.utils.logging_functions
    :members:
    :undoc-members:

permissions.py
--------------
.. automodule:: jwql.utils.permissions
    :members:
    :undoc-members:

preview_image.py
----------------
.. automodule:: jwql.utils.preview_image
    :members:
    :undoc-members:

utils.py
--------
.. automodule:: jwql.utils.utils
    :members:
    :undoc-members:<|MERGE_RESOLUTION|>--- conflicted
+++ resolved
@@ -2,15 +2,8 @@
 utils
 *****
 
-<<<<<<< HEAD
-.. automodule:: jwql.utils.engineering_database
-    :members:
-    :undoc-members:
-
-=======
 logging_functions.py
 --------------------
->>>>>>> d8d06f8a
 .. automodule:: jwql.utils.logging_functions
     :members:
     :undoc-members:
